--- conflicted
+++ resolved
@@ -31,16 +31,9 @@
         """Returns a domain event, for the given stored event."""
 
 
-<<<<<<< HEAD
 class JSONTranscoder(AbstractTranscoder):
     """
     Converts domain event objects into stored event objects.
-=======
-class Transcoder(AbstractTranscoder):
-    """
-    default implementation of a Transcoder
-    """
->>>>>>> 7b9ed740
 
     Also converts stored event objects into domain event objects.
     """
@@ -55,23 +48,16 @@
 
     def serialize(self, domain_event):
         """
-<<<<<<< HEAD
         Serializes a domain event into a stored event. Used in stored
         event repositories to represent an instance of any type of
         domain event with a common format that can easily be written
         into its particular database management system.
         """
         assert isinstance(domain_event, DomainEvent)
-=======
-        Serializes a domain event into a stored event.
-        """
-        # assert isinstance(domain_event, DomainEvent)
->>>>>>> 7b9ed740
 
         # Copy the state of the domain event.
         event_attrs = domain_event.__dict__.copy()
 
-<<<<<<< HEAD
         # Get the domain event ID.
         event_id = event_attrs.pop('domain_event_id')
 
@@ -89,65 +75,6 @@
             event_attrs = self.cipher.encrypt(event_attrs)
 
         # Return a stored event object (a named tuple).
-        return StoredEvent(
-            event_id=event_id,
-            stored_entity_id=stored_entity_id,
-            event_topic=event_topic,
-            event_attrs=event_attrs,
-        )
-
-    def deserialize(self, stored_event):
-        """
-        Recreates original domain event from stored event topic and
-        event attrs. Used in the event store when getting domain events.
-        """
-        assert isinstance(stored_event, StoredEvent)
-
-        # Get the domain event class from the topic.
-        event_class = resolve_domain_topic(stored_event.event_topic)
-
-        if not issubclass(event_class, DomainEvent):
-            raise ValueError("Event class is not a DomainEvent: {}".format(event_class))
-
-        # Deserialize event attributes from JSON, optionally decrypted with cipher.
-        event_attrs = stored_event.event_attrs
-
-        # Decrypt (optional).
-        if self.always_encrypt or event_class.always_encrypt:
-            if self.cipher is None:
-                raise ValueError("Can't decrypt stored event without a cipher")
-            event_attrs = self.cipher.decrypt(event_attrs)
-
-        event_attrs = json.loads(event_attrs, cls=self.json_decoder_cls)
-
-        # Set the domain event ID.
-        event_attrs['domain_event_id'] = stored_event.event_id
-
-=======
-        # Get, or make, the domain event ID.
-        if self.serialize_with_uuid1:
-            event_id = event_attrs.pop('domain_event_id')
-        else:
-            event_id = uuid.uuid4().hex
-
-        # Make stored entity ID and topic.
-        stored_entity_id = make_stored_entity_id(id_prefix_from_event(domain_event), domain_event.entity_id)
-        event_topic = topic_from_domain_class(type(domain_event))
-
-        # Serialise event attributes to JSON, optionally encrypted with cipher.
-        if not self.serialize_without_json:
-
-            if self.json_encoder_cls is None:
-                self.json_encoder_cls = ObjectJSONEncoder
-
-            event_attrs = json.dumps(event_attrs, separators=(',', ':'), sort_keys=True, cls=self.json_encoder_cls)
-
-            if self.always_encrypt or domain_event.__class__.always_encrypt:
-                if self.cipher is None:
-                    raise ValueError("Can't encrypt without a cipher")
-                event_attrs = self.cipher.encrypt(event_attrs)
-
-        # Return a named tuple.
         return self.StoredEvent(
             event_id=event_id,
             stored_entity_id=stored_entity_id,
@@ -157,38 +84,31 @@
 
     def deserialize(self, stored_event):
         """
-        Recreates original domain event from stored event topic and event attrs.
+        Recreates original domain event from stored event topic and
+        event attrs. Used in the event store when getting domain events.
         """
         assert isinstance(stored_event, self.StoredEvent)
 
         # Get the domain event class from the topic.
         event_class = resolve_domain_topic(stored_event.event_topic)
 
-        if not isinstance(event_class, type):
-            raise ValueError("Event class is not a type: {}".format(event_class))
-
         if not issubclass(event_class, DomainEvent):
             raise ValueError("Event class is not a DomainEvent: {}".format(event_class))
 
         # Deserialize event attributes from JSON, optionally decrypted with cipher.
         event_attrs = stored_event.event_attrs
-        if not self.serialize_without_json:
-
-            if self.json_decoder_cls is None:
-                self.json_decoder_cls = ObjectJSONDecoder
-
-            if self.always_encrypt or event_class.always_encrypt:
-                if self.cipher is None:
-                    raise ValueError("Can't decrypt stored event without a cipher")
-                event_attrs = self.cipher.decrypt(event_attrs)
-
-            event_attrs = json.loads(event_attrs, cls=self.json_decoder_cls)
+
+        # Decrypt (optional).
+        if self.always_encrypt or event_class.always_encrypt:
+            if self.cipher is None:
+                raise ValueError("Can't decrypt stored event without a cipher")
+            event_attrs = self.cipher.decrypt(event_attrs)
+
+        event_attrs = json.loads(event_attrs, cls=self.json_decoder_cls)
 
         # Set the domain event ID.
-        if self.serialize_with_uuid1:
-            event_attrs['domain_event_id'] = stored_event.event_id
-
->>>>>>> 7b9ed740
+        event_attrs['domain_event_id'] = stored_event.event_id
+
         # Reinstantiate and return the domain event object.
         try:
             domain_event = object.__new__(event_class)
